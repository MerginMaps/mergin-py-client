--- conflicted
+++ resolved
@@ -14,11 +14,8 @@
 import ssl
 from enum import Enum, auto
 import re
-<<<<<<< HEAD
 import typing
-=======
 import warnings
->>>>>>> 6b5dc912
 
 from .common import ClientError, LoginError, InvalidProject
 from .merginproject import MerginProject
